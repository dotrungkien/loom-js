import test from 'tape'
import BN from 'bn.js'

import { LocalAddress, CryptoUtils } from '../../index'
import { createTestClient, waitForMillisecondsAsync } from '../helpers'

import { LoomProvider } from '../../loom-provider'
import { deployContract } from '../evm-helpers'
import { ecrecover, privateToPublic, fromRpcSig } from 'ethereumjs-util'
import { soliditySha3 } from '../../solidity-helpers'
import { bytesToHexAddr } from '../../crypto-utils'

// import Web3 from 'web3'
const Web3 = require('web3')

/**
 * Requires the SimpleStore solidity contract deployed on a loomchain.
 * go-loom/examples/plugins/evmexample/contract/SimpleStore.sol
 *
 * pragma solidity ^0.4.22;
 *
 * contract SimpleStore {
 *   uint value;
 *
 *   constructor() public {
 *       value = 10;
 *   }
 *
 *   event NewValueSet(uint indexed _value);
 *
 *   function set(uint _value) public {
 *     value = _value;
 *     emit NewValueSet(value);
 *   }
 *
 *   function setTwiceEvent(uint _value) public {
 *     value = _value;
 *     emit NewValueSet(_value);
 *     emit NewValueSet(_value + 1);
 *   }
 *
 *   function get() public view returns (uint) {
 *     return value;
 *   }
 * }
 *
 *
 */

const newContractAndClient = async () => {
  const privKey = CryptoUtils.generatePrivateKey()
  const client = createTestClient()
  const from = LocalAddress.fromPublicKey(CryptoUtils.publicKeyFromPrivateKey(privKey)).toString()
  const loomProvider = new LoomProvider(client, privKey)
  const web3 = new Web3(loomProvider)

  client.on('error', console.log)

  const contractData =
    '608060405234801561001057600080fd5b50600a6000819055506101b6806100286000396000f300608060405260043610610057576000357c0100000000000000000000000000000000000000000000000000000000900463ffffffff168063076a66cc1461005c57806360fe47b1146100895780636d4ce63c146100b6575b600080fd5b34801561006857600080fd5b50610087600480360381019080803590602001909291905050506100e1565b005b34801561009557600080fd5b506100b460048036038101908080359060200190929190505050610148565b005b3480156100c257600080fd5b506100cb610181565b6040518082815260200191505060405180910390f35b80600081905550807fb922f092a64f1a076de6f21e4d7c6400b6e55791cc935e7bb8e7e90f7652f15b60405160405180910390a2600181017fb922f092a64f1a076de6f21e4d7c6400b6e55791cc935e7bb8e7e90f7652f15b60405160405180910390a250565b806000819055506000547fb922f092a64f1a076de6f21e4d7c6400b6e55791cc935e7bb8e7e90f7652f15b60405160405180910390a250565b600080549050905600a165627a7a72305820dc62f81ecfe4f7410f8580dbb11d9d0af6ac80172a722d579e5a6a5344d742060029'

  const ABI = [
    {
      constant: false,
      inputs: [
        {
          name: '_value',
          type: 'uint256'
        }
      ],
      name: 'setTwiceEvent',
      outputs: [],
      payable: false,
      stateMutability: 'nonpayable',
      type: 'function'
    },
    {
      constant: false,
      inputs: [
        {
          name: '_value',
          type: 'uint256'
        }
      ],
      name: 'set',
      outputs: [],
      payable: false,
      stateMutability: 'nonpayable',
      type: 'function'
    },
    {
      constant: true,
      inputs: [],
      name: 'get',
      outputs: [
        {
          name: '',
          type: 'uint256'
        }
      ],
      payable: false,
      stateMutability: 'view',
      type: 'function'
    },
    {
      inputs: [],
      payable: false,
      stateMutability: 'nonpayable',
      type: 'constructor'
    },
    {
      anonymous: false,
      inputs: [
        {
          indexed: true,
          name: '_value',
          type: 'uint256'
        }
      ],
      name: 'NewValueSet',
      type: 'event'
    }
  ]

  const result = await deployContract(loomProvider, contractData)

  const contract = new web3.eth.Contract(ABI, result.contractAddress, { from })

  return { contract, client, web3, from, privKey }
}

test('LoomProvider + Web3 + Event with not matching topic', async t => {
  t.plan(2)
  const { contract, client } = await newContractAndClient()

  try {
    const newValue = 1

    contract.events.NewValueSet({ filter: { _value: [4, 5] } }, (err: Error, event: any) => {
      console.log(err, event)
      if (err) t.error(err)
      else {
        t.fail('should not been dispatched')
      }
    })

    const tx = await contract.methods.set(newValue).send()
    t.equal(tx.status, '0x1', 'SimpleStore.set should return correct status')

    const resultOfGet = await contract.methods.get().call()
    t.equal(+resultOfGet, newValue, `SimpleStore.get should return correct value`)

    await waitForMillisecondsAsync(1000)
  } catch (err) {
    console.log(err)
  }

  if (client) {
    client.disconnect()
  }
})

test('LoomProvider + Web3 + Multiple event topics', async t => {
  t.plan(3)
  const { contract, client } = await newContractAndClient()
  try {
    const newValue = 1

    contract.events.NewValueSet({ filter: { _value: [1, 2, 3] } }, (err: Error, event: any) => {
      if (err) t.error(err)
      else {
        t.equal(+event.returnValues._value, newValue, `Return value should be ${newValue}`)
      }
    })

    const tx = await contract.methods.set(newValue).send()
    t.equal(tx.status, '0x1', 'SimpleStore.set should return correct status')

    const resultOfGet = await contract.methods.get().call()
    t.equal(+resultOfGet, newValue, `SimpleStore.get should return correct value`)

    await waitForMillisecondsAsync(1000)
  } catch (err) {
    console.log(err)
  }

  if (client) {
    client.disconnect()
  }

  t.end()
})

test('LoomProvider + Web3 + Eth Sign', async t => {
  const { client, web3, from, privKey } = await newContractAndClient()
  try {
    const msg = '0xff'
    const result = await web3.eth.sign(msg, from)

    // Checking the ecrecover

    const hash = soliditySha3('\x19Ethereum Signed Message:\n32', msg).slice(2)

    const { r, s, v } = fromRpcSig(result)
    const pubKey = ecrecover(Buffer.from(hash, 'hex'), v, r, s)

    const privateHash = soliditySha3(privKey).slice(2)

    t.equal(
      bytesToHexAddr(pubKey),
      bytesToHexAddr(privateToPublic(Buffer.from(privateHash, 'hex'))),
      'Should pubKey from ecrecover be valid'
    )
  } catch (err) {
    console.log(err)
  }

  if (client) {
    client.disconnect()
  }

  t.end()
})

test('LoomProvider + Web3 + Get version', async t => {
  const { client, web3 } = await newContractAndClient()
  try {
    const chainIdHash = soliditySha3(client.chainId)
      .slice(2)
      .slice(0, 13)
    const netVersionFromChainId = new BN(chainIdHash).toNumber()

    const result = await web3.eth.net.getId()
    t.equal(`${netVersionFromChainId}`, `${result}`, 'Should version match')
  } catch (err) {
    console.log(err)
  }

  if (client) {
    client.disconnect()
  }

  t.end()
})

test('LoomProvider + Web3 + getBlockByNumber', async t => {
  const { client, web3 } = await newContractAndClient()
  try {
    const blockNumber = await web3.eth.getBlockNumber()
    const blockInfo = await web3.eth.getBlock(blockNumber, false)
    t.equal(parseInt(blockInfo.blockNumber, 16), blockNumber, 'Block number should be equal')
  } catch (err) {
    console.log(err)
  }

  if (client) {
    client.disconnect()
  }

  t.end()
})

<<<<<<< HEAD
test.only('LoomProvider + Web3 + Dispatch event twice same contract and function', async t => {
  // We're planning to execute 4 asserts
  t.plan(4)

  const { contract, client } = await newContractAndClient()
  try {
    const newValue = 1
    const eventValues = new Array<number>()
    contract.events.NewValueSet({}, (err: Error, event: any) => {
      if (err) t.error(err)
      else {
        // Assert 1
        t.assert(
          +event.returnValues._value >= 1,
          `Value should be returned ${event.returnValues._value}`
        )

        eventValues.push(+event.returnValues._value)
      }
    })

    const receipt = await contract.methods.setTwiceEvent(newValue).send()

    // Assert 3
    t.equal(receipt.status, '0x1', 'SimpleStore.set should return correct status')

    await waitForMillisecondsAsync(2000)

    const eventSum = eventValues.reduce((acc, currValue) => acc + currValue)

    // Assert 4
    t.equal(eventSum, 3, `Sum of two events should be 3`)
=======
test('LoomProvider + Web3 + getBlockHash', async t => {
  const { client, web3 } = await newContractAndClient()
  try {
    const blockNumber = await web3.eth.getBlockNumber()
    const blockInfo = await web3.eth.getBlock(blockNumber, false)
    const blockInfoByHash = await web3.eth.getBlock(blockInfo.transactionHash, false)
    t.assert(blockInfoByHash, 'Should return block info by hash')
  } catch (err) {
    console.log(err)
  }

  if (client) {
    client.disconnect()
  }

  t.end()
})

test('LoomProvider + Web3 + getGasPrice', async t => {
  const { client, web3 } = await newContractAndClient()
  try {
    const gasPrice = await web3.eth.getGasPrice()
    t.equal(gasPrice, null, "Gas price isn't used on Loomchain")
  } catch (err) {
    console.log(err)
  }

  if (client) {
    client.disconnect()
  }

  t.end()
})

test('LoomProvider + Web3 + getBalance', async t => {
  const { client, web3, from } = await newContractAndClient()
  try {
    const balance = await web3.eth.getBalance(from)
    t.equal(balance, '0', 'Default balance is 0')
>>>>>>> 21079393
  } catch (err) {
    console.log(err)
  }

  if (client) {
    client.disconnect()
  }

  t.end()
})<|MERGE_RESOLUTION|>--- conflicted
+++ resolved
@@ -27,6 +27,7 @@
  *   }
  *
  *   event NewValueSet(uint indexed _value);
+ *   event NewValueSetAgain(uint indexed _value);
  *
  *   function set(uint _value) public {
  *     value = _value;
@@ -37,6 +38,12 @@
  *     value = _value;
  *     emit NewValueSet(_value);
  *     emit NewValueSet(_value + 1);
+ *   }
+ *
+ *   function setTwiceEvent2(uint _value) public {
+ *     value = _value;
+ *     emit NewValueSet(_value);
+ *     emit NewValueSetAgain(_value);
  *   }
  *
  *   function get() public view returns (uint) {
@@ -57,7 +64,7 @@
   client.on('error', console.log)
 
   const contractData =
-    '608060405234801561001057600080fd5b50600a6000819055506101b6806100286000396000f300608060405260043610610057576000357c0100000000000000000000000000000000000000000000000000000000900463ffffffff168063076a66cc1461005c57806360fe47b1146100895780636d4ce63c146100b6575b600080fd5b34801561006857600080fd5b50610087600480360381019080803590602001909291905050506100e1565b005b34801561009557600080fd5b506100b460048036038101908080359060200190929190505050610148565b005b3480156100c257600080fd5b506100cb610181565b6040518082815260200191505060405180910390f35b80600081905550807fb922f092a64f1a076de6f21e4d7c6400b6e55791cc935e7bb8e7e90f7652f15b60405160405180910390a2600181017fb922f092a64f1a076de6f21e4d7c6400b6e55791cc935e7bb8e7e90f7652f15b60405160405180910390a250565b806000819055506000547fb922f092a64f1a076de6f21e4d7c6400b6e55791cc935e7bb8e7e90f7652f15b60405160405180910390a250565b600080549050905600a165627a7a72305820dc62f81ecfe4f7410f8580dbb11d9d0af6ac80172a722d579e5a6a5344d742060029'
+    '608060405234801561001057600080fd5b50600a600081905550610252806100286000396000f300608060405260043610610062576000357c0100000000000000000000000000000000000000000000000000000000900463ffffffff168063076a66cc1461006757806360fe47b1146100945780636d4ce63c146100c1578063bd6c8f7e146100ec575b600080fd5b34801561007357600080fd5b5061009260048036038101908080359060200190929190505050610119565b005b3480156100a057600080fd5b506100bf60048036038101908080359060200190929190505050610180565b005b3480156100cd57600080fd5b506100d66101b9565b6040518082815260200191505060405180910390f35b3480156100f857600080fd5b50610117600480360381019080803590602001909291905050506101c2565b005b80600081905550807fb922f092a64f1a076de6f21e4d7c6400b6e55791cc935e7bb8e7e90f7652f15b60405160405180910390a2600181017fb922f092a64f1a076de6f21e4d7c6400b6e55791cc935e7bb8e7e90f7652f15b60405160405180910390a250565b806000819055506000547fb922f092a64f1a076de6f21e4d7c6400b6e55791cc935e7bb8e7e90f7652f15b60405160405180910390a250565b60008054905090565b80600081905550807fb922f092a64f1a076de6f21e4d7c6400b6e55791cc935e7bb8e7e90f7652f15b60405160405180910390a2807fc151b22f26f815d64ae384647d49bc5655149c4b273318d8c3846086dae3835e60405160405180910390a2505600a165627a7a72305820a3a8ef0c6359500fe8c7b5fdc5b7e94c9cd31b38de83955ddff22304320b97340029'
 
   const ABI = [
     {
@@ -103,6 +110,20 @@
       type: 'function'
     },
     {
+      constant: false,
+      inputs: [
+        {
+          name: '_value',
+          type: 'uint256'
+        }
+      ],
+      name: 'setTwiceEvent2',
+      outputs: [],
+      payable: false,
+      stateMutability: 'nonpayable',
+      type: 'function'
+    },
+    {
       inputs: [],
       payable: false,
       stateMutability: 'nonpayable',
@@ -118,6 +139,18 @@
         }
       ],
       name: 'NewValueSet',
+      type: 'event'
+    },
+    {
+      anonymous: false,
+      inputs: [
+        {
+          indexed: true,
+          name: '_value',
+          type: 'uint256'
+        }
+      ],
+      name: 'NewValueSetAgain',
       type: 'event'
     }
   ]
@@ -260,8 +293,7 @@
   t.end()
 })
 
-<<<<<<< HEAD
-test.only('LoomProvider + Web3 + Dispatch event twice same contract and function', async t => {
+test('LoomProvider + Web3 + Dispatch event twice same contract and function', async t => {
   // We're planning to execute 4 asserts
   t.plan(4)
 
@@ -293,7 +325,74 @@
 
     // Assert 4
     t.equal(eventSum, 3, `Sum of two events should be 3`)
-=======
+  } catch (err) {
+    console.log(err)
+  }
+
+  if (client) {
+    client.disconnect()
+  }
+
+  t.end()
+})
+
+test('LoomProvider + Web3 + Dispatch two events on same function call', async t => {
+  // We're planning to execute 4 asserts
+  t.plan(4)
+
+  const { contract, client } = await newContractAndClient()
+  try {
+    const newValue = 1
+    const eventValues = new Array<number>()
+
+    contract.events.NewValueSet({}, (err: Error, event: any) => {
+      if (err) t.error(err)
+      else {
+        // Assert 1
+        t.assert(
+          +event.returnValues._value >= 1,
+          `Value should be returned ${event.returnValues._value}`
+        )
+
+        eventValues.push(+event.returnValues._value)
+      }
+    })
+
+    contract.events.NewValueSetAgain({}, (err: Error, event: any) => {
+      if (err) t.error(err)
+      else {
+        // Assert 1
+        t.assert(
+          +event.returnValues._value >= 1,
+          `Value should be returned ${event.returnValues._value}`
+        )
+
+        eventValues.push(+event.returnValues._value)
+      }
+    })
+
+    const receipt = await contract.methods.setTwiceEvent(newValue).send()
+
+    // Assert 3
+    t.equal(receipt.status, '0x1', 'SimpleStore.set should return correct status')
+
+    await waitForMillisecondsAsync(2000)
+
+    const eventSum = eventValues.reduce((acc, currValue) => acc + currValue)
+
+    // Assert 4
+    t.equal(eventSum, 3, `Sum of two events should be 3`)
+  } catch (err) {
+    console.log(err)
+  }
+
+  if (client) {
+    client.disconnect()
+  }
+
+  t.end()
+})
+
 test('LoomProvider + Web3 + getBlockHash', async t => {
   const { client, web3 } = await newContractAndClient()
   try {
@@ -333,7 +432,6 @@
   try {
     const balance = await web3.eth.getBalance(from)
     t.equal(balance, '0', 'Default balance is 0')
->>>>>>> 21079393
   } catch (err) {
     console.log(err)
   }
