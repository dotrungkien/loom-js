import BN from 'bn.js'
import Web3 from 'web3'

import {
  EthereumPlasmaClient,
  IPlasmaCoin,
  IPlasmaDeposit,
  IPlasmaExitData,
  marshalDepositEvent
} from './ethereum-client'
import { Address, LocalAddress } from '../address'
import { DAppChainPlasmaClient } from './dappchain-client'
import { PlasmaCashTx } from './plasma-cash-tx'
import { Web3Signer } from '../solidity-helpers'
import { Account } from 'web3/eth/accounts'
import { PlasmaDB } from './db'
import Tx from 'ethereumjs-tx'
const Plasma = require('./contracts/plasma-cash-abi.json')
const abiDecoder = require('abi-decoder') // NodeJS
abiDecoder.addABI(Plasma)

export interface IProofs {
  inclusion: { [blockNumber: string]: string }
  exclusion: { [blockNumber: string]: string }
  transactions: { [blockNumber: string]: PlasmaCashTx }
}

export interface IEntityParams {
  /** Web3 account for use on Ethereum */
  ethPlasmaClient: EthereumPlasmaClient
  dAppPlasmaClient: DAppChainPlasmaClient
  /** Allows to override the amount of gas used when sending txs to Ethereum. */
  defaultGas?: string | number
  defaultAccount: string
  childBlockInterval: number
}

export interface IWeb3EventSub {
  unsubscribe(callback?: (error: Error, result: boolean) => void): void
}

// TODO: Maybe come up with a better name?
/**
 * Manages Plasma Cash related interactions between an Ethereum network (Ganache, Mainnet, etc.)
 * and a Loom DAppChain from the point of view of a single entity. An entity has two identities, one
 * on Ethereum, and one on the DAppChain, each identity has its own private/public key pair.
 */
export class Entity {
  private _web3: Web3
  private _dAppPlasmaClient: DAppChainPlasmaClient
  private _ethPlasmaClient: EthereumPlasmaClient
  private _childBlockInterval: number
  private _exitWatchers: { [slot: string]: IWeb3EventSub }
  private _challengeWatchers: { [slot: string]: IWeb3EventSub }
  private _ethAddress: string
  protected _defaultGas?: string | number

  get web3(): Web3 {
    return this._web3
  }

  get database(): PlasmaDB {
    return this._dAppPlasmaClient.database
  }

  get ethAddress(): string {
    return this._ethAddress
  }

  get plasmaEvents(): any {
    return this._ethPlasmaClient.plasmaEvents
  }

  get plasmaCashContract(): any {
    return this._ethPlasmaClient.plasmaCashContract
  }

  get contractName(): any {
    return this._dAppPlasmaClient.contractName
  }

  constructor(web3: Web3, params: IEntityParams) {
    this._web3 = web3
    this._ethPlasmaClient = params.ethPlasmaClient
    this._dAppPlasmaClient = params.dAppPlasmaClient
    this._defaultGas = params.defaultGas
    this._childBlockInterval = params.childBlockInterval
    this._exitWatchers = {}
    this._challengeWatchers = {}
    this._ethAddress = params.defaultAccount
  }

  // This should be called whenever a new block gets received
  async refreshAsync() {
    // Get all coins as the dappchain says
    const coins = Array.from(new Set(await this.getUserCoinsAsync()))

    // For each coin we got from the dappchain
    for (let i = 0; i < coins.length; i++) {
      const coin = coins[i]
      // Skip any coins that have been exited
      if (coin.contractAddress === '0x0000000000000000000000000000000000000000') continue
      await this.checkHistoryAsync(coin)
    }
  }

  async checkHistoryAsync(coin: IPlasmaCoin): Promise<boolean> {
    const blocks = await this.getBlockNumbersAsync(coin.depositBlockNum)
    const proofs = await this.getCoinHistoryAsync(coin.slot, blocks) // this will add the coin to state
    const valid = await this.verifyCoinHistoryAsync(coin.slot, proofs)
    return valid
  }

  async transferTokenAsync(params: {
    slot: BN
    prevBlockNum: BN
    denomination: BN | number
    newOwner: string
  }) {
    const { slot, prevBlockNum, denomination, newOwner } = params
    const tx = new PlasmaCashTx({
      slot,
      prevBlockNum,
      denomination,
      newOwner,
      prevOwner: this.ethAddress
    })
    await tx.signAsync(new Web3Signer(this._web3, this.ethAddress))
    await this._dAppPlasmaClient.sendTxAsync(tx)
  }

  async getPlasmaTxAsync(slot: BN, blockNumber: BN): Promise<PlasmaCashTx> {
    const root = await this.getBlockRootAsync(blockNumber)
    let tx: PlasmaCashTx
    if (this.database.exists(slot, blockNumber)) {
      tx = this.database.getTx(slot, blockNumber)
    } else {
      tx = await this._dAppPlasmaClient.getPlasmaTxAsync(slot, blockNumber)
    }
    const included = await this.checkInclusionAsync(tx, root, slot, tx.proof)
    this._dAppPlasmaClient.database.receiveCoin(slot, blockNumber, included, tx)
    return tx
  }

  getExitAsync(slot: BN): Promise<IPlasmaExitData> {
    return this._ethPlasmaClient.getExitAsync({ slot, from: this.ethAddress })
  }

  getCurrentBlockAsync(): Promise<BN> {
    return this._dAppPlasmaClient.getCurrentPlasmaBlockNumAsync()
  }

  getPlasmaCoinAsync(slot: BN): Promise<IPlasmaCoin> {
    return this._ethPlasmaClient.getPlasmaCoinAsync({ slot, from: this.ethAddress })
  }

  getBlockRootAsync(blockNumber: BN): Promise<string> {
    return this._ethPlasmaClient.getBlockRootAsync({ blockNumber, from: this.ethAddress })
  }

  async getUserCoinsAsync(): Promise<IPlasmaCoin[]> {
    const addr = new Address('eth', LocalAddress.fromHexString(this.ethAddress))
    const slots = await this._dAppPlasmaClient.getUserSlotsAsync(addr)

    const coins = slots.map(s => this.getPlasmaCoinAsync(s))
    return await Promise.all(coins)
  }

  checkMembershipAsync(leaf: string, root: string, slot: BN, proof: string): Promise<boolean> {
    return this._ethPlasmaClient.checkMembershipAsync({
      leaf,
      root,
      slot,
      proof,
      from: this.ethAddress
    })
  }

  async submitPlasmaBlockAsync(): Promise<BN> {
    await this._dAppPlasmaClient.debugFinalizeBlockAsync()
    const blockNum = await this._dAppPlasmaClient.getCurrentPlasmaBlockNumAsync()
    const block = await this._dAppPlasmaClient.getPlasmaBlockAtAsync(blockNum)
    await this._ethPlasmaClient.debugSubmitBlockAsync({ block, from: this.ethAddress })
    return blockNum
  }

  submitPlasmaDepositAsync(deposit: IPlasmaDeposit): Promise<void> {
    return this._dAppPlasmaClient.debugSubmitDepositAsync(deposit)
  }

  async startExitAsync(params: { slot: BN; prevBlockNum: BN; exitBlockNum: BN }): Promise<object> {
    const { slot, prevBlockNum, exitBlockNum } = params

    // In case the sender is exiting a Deposit transaction, they should just create a signed
    // transaction to themselves. There is no need for a merkle proof.
    if (exitBlockNum.modn(this._childBlockInterval) !== 0) {
      const exitTx = new PlasmaCashTx({
        slot,
        prevBlockNum: new BN(0),
        denomination: 1,
        newOwner: this.ethAddress
      })
      await exitTx.signAsync(new Web3Signer(this._web3, this.ethAddress))
      return this._ethPlasmaClient.startExitAsync({
        slot,
        exitTx,
        exitBlockNum,
        from: this.ethAddress,
        gas: this._defaultGas
      })
    }

    const exitTx = await this.getPlasmaTxAsync(slot, exitBlockNum)
    if (!exitTx) {
      throw new Error(`${this.prefix(slot)} Invalid exit block: missing tx`)
    }
    const prevTx = await this.getPlasmaTxAsync(slot, prevBlockNum)
    if (!prevTx) {
      throw new Error(`${this.prefix(slot)} Invalid prev block: missing tx`)
    }
    return this._ethPlasmaClient.startExitAsync({
      slot,
      prevTx,
      exitTx,
      prevBlockNum,
      exitBlockNum,
      from: this.ethAddress,
      gas: this._defaultGas
    })
  }

  finalizeExitsAsync(): Promise<object> {
    return this._ethPlasmaClient.finalizeExitsAsync({
      from: this.ethAddress,
      gas: this._defaultGas
    })
  }

  async finalizeExitAsync(slot: BN): Promise<any> {
    return await this.plasmaCashContract.finalizeExit([slot.toString()])
  }

  /**
   * @return Web3 subscription object that can be passed to stopWatching().
   */
  watchExit(slot: BN, fromBlock: BN): IWeb3EventSub {
    console.log(`${this.prefix(slot)} Started watching exits`)
    if (this._exitWatchers[slot.toString()] !== undefined) {
      // replace old filter for that coin
      this._exitWatchers[slot.toString()].unsubscribe()
    }
    this._exitWatchers[slot.toString()] = this.plasmaEvents.events
      .StartedExit({
        filter: { slot: slot.toString() },
        fromBlock: fromBlock
      })
      .on('data', (event: any, err: any) => {
        this.challengeExitAsync(slot, event.returnValues.owner)
      })
      .on('error', (err: any) => console.log(err))
    return this._exitWatchers[slot.toString()]
  }

  /**
   * @return Web3 subscription object that can be passed to stopWatching().
   */
  watchChallenge(slot: BN, fromBlock: BN): IWeb3EventSub {
    console.log(`${this.prefix(slot)} Started watching challenges`)
    if (this._challengeWatchers[slot.toString()] !== undefined) {
      // replace old filter for that coin
      this._challengeWatchers[slot.toString()].unsubscribe()
    }
    this._challengeWatchers[slot.toString()] = this.plasmaEvents.events
      .ChallengedExit({
        filter: { slot: slot.toString() },
        fromBlock: fromBlock
      })
      .on('data', (event: any, err: any) => {
        this.respondChallengeAsync(
          slot,
          event.returnValues.txHash,
          event.returnValues.challengingBlockNumber
        )
      })
      .on('error', (err: any) => console.log(err))
    return this._challengeWatchers[slot.toString()]
  }

  async challengeExitAsync(slot: BN, owner: String) {
    const exit = await this.getExitAsync(slot)
    if (exit.exitBlock.eq(new BN(0))) return
    if (owner === this.ethAddress) {
      console.log(`${this.prefix(slot)} Valid exit!`)
      return
    } else {
      console.log(`${this.prefix(slot)} Challenging exit!`)
    }

    const coin = await this.getPlasmaCoinAsync(slot)
    const blocks = await this.getBlockNumbersAsync(coin.depositBlockNum)
    const proofs = await this.getCoinHistoryAsync(slot, blocks)
    for (let i in blocks) {
      const blk = blocks[i]
      if (!(blk.toString() in proofs.inclusion)) {
        continue
      }
      if (blk.gt(exit.exitBlock)) {
        console.log(`${this.prefix(slot)} Challenge Spent Coin with ${blk}!`)
        await this.challengeAfterAsync({ slot: slot, challengingBlockNum: blk })
        break
      } else if (exit.prevBlock.lt(blk) && blk.lt(exit.exitBlock)) {
        console.log(`${this.prefix(slot)} Challenge Double Spend with ${blk}!`)
        await this.challengeBetweenAsync({ slot: slot, challengingBlockNum: blk })
        break
      } else if (blk.lt(exit.prevBlock)) {
        const tx = await this.getPlasmaTxAsync(slot, blk)
        console.log(
          `${this.prefix(slot)} Challenge Invalid History! with ${tx.prevBlockNum} and ${blk}`
        )
        await this.challengeBeforeAsync({
          slot: slot,
          prevBlockNum: tx.prevBlockNum,
          challengingBlockNum: blk
        })
        break
      }
    }
  }

  async respondChallengeAsync(slot: BN, txHash: string, challengingBlockNum: BN) {
    const coin = await this.getPlasmaCoinAsync(slot)
    const blocks = await this.getBlockNumbersAsync(coin.depositBlockNum)
    // We challenge with the block that includes a transaction right after the challenging block
    const proofs = await this.getCoinHistoryAsync(slot, blocks)
    for (let i in blocks) {
      const blk = blocks[i]
      // check only inclusion blocks
      if (!(blk.toString() in proofs.inclusion)) {
        continue
      }
      // challenge with the first block after the challengingBlock
      if (blk.gt(new BN(challengingBlockNum))) {
        await this.respondChallengeBeforeAsync({
          slot,
          challengingTxHash: txHash,
          respondingBlockNum: blk
        })
        break
      }
    }
  }

  async getCoinHistoryAsync(slot: BN, blockNumbers: BN[]): Promise<IProofs> {
    const inclProofs: { [blockNumber: string]: string } = {}
    const exclProofs: { [blockNumber: string]: string } = {}
    const txs: { [blockNumber: string]: PlasmaCashTx } = {}

    for (let i in blockNumbers) {
      const blockNumber = blockNumbers[i]
      const root = await this.getBlockRootAsync(blockNumber)

      const tx = await this.getPlasmaTxAsync(slot, blockNumber)

      txs[blockNumber.toString()] = tx
      const included = await this.checkInclusionAsync(tx, root, slot, tx.proof)
      if (included) {
        inclProofs[blockNumber.toString()] = tx.proof
      } else {
        exclProofs[blockNumber.toString()] = tx.proof
      }
      this._dAppPlasmaClient.database.receiveCoin(slot, blockNumber, included, tx)
    }
    return {
      exclusion: exclProofs,
      inclusion: inclProofs,
      transactions: txs
    }
  }

  async verifyCoinHistoryAsync(slot: BN, proofs: IProofs): Promise<boolean> {
    // Check inclusion proofs
    for (let p in proofs.inclusion) {
      const blockNumber = new BN(p)
      const tx = proofs.transactions[p] // get the block number from the proof of inclusion and get the tx from that
      const root = await this.getBlockRootAsync(blockNumber)
      const included = await this.checkInclusionAsync(tx, root, slot, proofs.inclusion[p])
      if (!included) {
        return false
      }
    }

    // Check exclusion proofs
    for (let p in proofs.exclusion) {
      const blockNumber = new BN(p)
      const root = await this.getBlockRootAsync(blockNumber)
      const excluded = await this.checkExclusionAsync(root, slot, proofs.exclusion[p])
      if (!excluded) {
        return false
      }
    }
    return true
  }

  async checkExclusionAsync(root: string, slot: BN, proof: string): Promise<boolean> {
    // keccak(uint256(0))
    const emptyHash = '0x290decd9548b62a8d60345a988386fc84ba6bc95484008f6362f93160ef3e563'
    const ret = await this.checkMembershipAsync(emptyHash, root, slot, proof)
    return ret
  }

  async checkInclusionAsync(
    tx: PlasmaCashTx,
    root: string,
    slot: BN,
    proof: string
  ): Promise<boolean> {
    let ret
    if (tx.prevBlockNum.eq(new BN(0))) {
      ret = tx.hash === root
    } else {
      ret = await this.checkMembershipAsync(tx.hash, root, slot, proof)
    }
    return ret
  }

  async getDepositEvents(fromBlock?: BN, all?: boolean): Promise<IPlasmaDeposit[]> {
    const filter = !all ? { from: this.ethAddress } : {}
    const events: any[] = await this.plasmaEvents.getPastEvents('Deposit', {
      filter: filter,
      fromBlock: fromBlock ? fromBlock : 0
    })
    const deposits = events.map<IPlasmaDeposit>(e => marshalDepositEvent(e.returnValues))
    return deposits
  }

  async getBlockNumbersAsync(startBlock: any): Promise<BN[]> {
    const endBlock: BN = await this.getCurrentBlockAsync()
    const blockNumbers: BN[] = []
    if (startBlock.eq(endBlock)) {
      return [startBlock]
    }
    const nextBlk = this.nextNonDepositBlock(startBlock)
    if (nextBlk.lte(endBlock)) {
      const interval = new BN(this._childBlockInterval)
      for (let i: BN = nextBlk; i.lte(endBlock); i = i.add(interval)) {
        blockNumbers.push(i)
      }
    }
    let ret: BN[]
    if (startBlock.eq(nextBlk)) {
      ret = blockNumbers
    } else {
      ret = [startBlock, ...blockNumbers]
    }
    return ret
  }

  protected nextNonDepositBlock(startBlock: any): BN {
    return new BN(Math.ceil(startBlock / this._childBlockInterval) * this._childBlockInterval)
  }

  stopWatching(slot: BN) {
    if (this._exitWatchers[slot.toString()]) {
      console.log(`${this.prefix(slot)} Stopped watching exits`)
      this._exitWatchers[slot.toString()].unsubscribe()
      delete this._exitWatchers[slot.toString()]
    }
    if (this._challengeWatchers[slot.toString()]) {
      console.log(`${this.prefix(slot)} Stopped watching challenges`)
      this._challengeWatchers[slot.toString()].unsubscribe()
      delete this._challengeWatchers[slot.toString()]
    }
  }

  async withdrawAsync(slot: BN) {
    await this._ethPlasmaClient.withdrawAsync({
      slot,
      from: this.ethAddress,
      gas: this._defaultGas
    })
    this.database.removeCoin(slot) // remove the coin from the state
  }

  withdrawBondsAsync(): Promise<object> {
    return this._ethPlasmaClient.withdrawBondsAsync({
      from: this.ethAddress,
      gas: this._defaultGas
    })
  }

  async challengeAfterAsync(params: { slot: BN; challengingBlockNum: BN }): Promise<object> {
    const { slot, challengingBlockNum } = params
    const challengingTx = await this.getPlasmaTxAsync(slot, challengingBlockNum)
    if (!challengingTx) {
      throw new Error(`${this.prefix(slot)} Invalid challenging block: missing tx`)
    }
    return this._ethPlasmaClient.challengeAfterAsync({
      slot,
      challengingBlockNum,
      challengingTx,
      from: this.ethAddress,
      gas: this._defaultGas
    })
  }

  async challengeBetweenAsync(params: { slot: BN; challengingBlockNum: BN }): Promise<object> {
    const { slot, challengingBlockNum } = params
    const challengingTx = await this.getPlasmaTxAsync(slot, challengingBlockNum)
    if (!challengingTx) {
      throw new Error(`${this.prefix(slot)} Invalid challenging block: missing tx`)
    }
    return this._ethPlasmaClient.challengeBetweenAsync({
      slot,
      challengingBlockNum,
      challengingTx,
      from: this.ethAddress,
      gas: this._defaultGas
    })
  }

  async challengeBeforeAsync(params: {
    slot: BN
    prevBlockNum: BN
    challengingBlockNum: BN
  }): Promise<object> {
    const { slot, prevBlockNum, challengingBlockNum } = params

    // In case the sender is exiting a Deposit transaction, they should just create a signed
    // transaction to themselves. There is no need for a merkle proof.
    if (challengingBlockNum.modn(this._childBlockInterval) !== 0) {
      const challengingTx = new PlasmaCashTx({
        slot,
        prevBlockNum: new BN(0),
        denomination: 1,
        newOwner: this.ethAddress
      })
      await challengingTx.signAsync(new Web3Signer(this._web3, this.ethAddress))
      return this._ethPlasmaClient.challengeBeforeAsync({
        slot,
        challengingTx,
        challengingBlockNum,
        from: this.ethAddress,
        gas: this._defaultGas
      })
    }

    // Otherwise, they should get the raw tx info from the blocks, and the merkle proofs.
    const challengingTx = await this.getPlasmaTxAsync(slot, challengingBlockNum)
    if (!challengingTx) {
      throw new Error(`${this.prefix(slot)} Invalid exit block: missing tx`)
    }
    const prevTx = await this.getPlasmaTxAsync(slot, challengingBlockNum)
    if (!prevTx) {
      throw new Error(`${this.prefix(slot)} Invalid prev block: missing tx`)
    }
    return this._ethPlasmaClient.challengeBeforeAsync({
      slot,
      prevTx,
      challengingTx,
      prevBlockNum,
      challengingBlockNum,
      from: this.ethAddress,
      gas: this._defaultGas
    })
  }

  async respondChallengeBeforeAsync(params: {
    slot: BN
    challengingTxHash: string
    respondingBlockNum: BN
  }): Promise<object> {
    const { slot, challengingTxHash, respondingBlockNum } = params
    const respondingTx = await this.getPlasmaTxAsync(slot, respondingBlockNum)
    if (!respondingTx) {
      throw new Error(`${this.prefix(slot)} Invalid responding block: missing tx`)
    }
    return this._ethPlasmaClient.respondChallengeBeforeAsync({
      slot,
      challengingTxHash,
      respondingBlockNum,
      respondingTx,
      from: this.ethAddress,
      gas: this._defaultGas
    })
  }

  /**
   * Retrieves the Plasma coin created by a deposit tx.
   * Throws an error if the given tx receipt doesn't contain a Plasma deposit event.
   *
<<<<<<< HEAD
   * @param tx The transaction hash which will retrie
   * @param i The Deposit event is the i'th emitted event. Set to 0 for depositing ETH, Set to 1 for ERC20/ERC721 since the first event is a `Transfer` event
   */
  async getCoinFromTxAsync(txHash: string, i: number): Promise<IPlasmaCoin> {
    const receipt = await this.web3.eth.getTransactionReceipt(txHash)
    const data = abiDecoder.decodeLogs(receipt.logs)[i].events
=======
   * @param tx The transaction that we want to decode.
   */
  async getCoinFromTxAsync(tx: any): Promise<IPlasmaCoin> {
    const _tx = await this.web3.eth.getTransactionReceipt(tx.transactionHash)

    const depositLogs = abiDecoder
      .decodeLogs(_tx.logs)
      .filter((logItem: any) => logItem && logItem.name.indexOf('Deposit') !== -1)

    if (depositLogs.length === 0) {
      throw Error('Deposit event not found')
    }

    const data = depositLogs[0].events
>>>>>>> b74d6aac
    const coinId = new BN(data[0].value.slice(2), 16)
    return this.getPlasmaCoinAsync(coinId)
  }

  prefix(slot: BN) {
    return `[${this.ethAddress}, ${slot.toString(16)}]`
  }
}<|MERGE_RESOLUTION|>--- conflicted
+++ resolved
@@ -588,14 +588,6 @@
    * Retrieves the Plasma coin created by a deposit tx.
    * Throws an error if the given tx receipt doesn't contain a Plasma deposit event.
    *
-<<<<<<< HEAD
-   * @param tx The transaction hash which will retrie
-   * @param i The Deposit event is the i'th emitted event. Set to 0 for depositing ETH, Set to 1 for ERC20/ERC721 since the first event is a `Transfer` event
-   */
-  async getCoinFromTxAsync(txHash: string, i: number): Promise<IPlasmaCoin> {
-    const receipt = await this.web3.eth.getTransactionReceipt(txHash)
-    const data = abiDecoder.decodeLogs(receipt.logs)[i].events
-=======
    * @param tx The transaction that we want to decode.
    */
   async getCoinFromTxAsync(tx: any): Promise<IPlasmaCoin> {
@@ -610,7 +602,6 @@
     }
 
     const data = depositLogs[0].events
->>>>>>> b74d6aac
     const coinId = new BN(data[0].value.slice(2), 16)
     return this.getPlasmaCoinAsync(coinId)
   }
