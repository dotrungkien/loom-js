import BN from 'bn.js'
import Web3 from 'web3'

import {
  EthereumPlasmaClient,
  IPlasmaCoin,
  IPlasmaDeposit,
  IPlasmaExitData,
  marshalDepositEvent
} from './ethereum-client'
import { Address, LocalAddress } from '../address'
import { DAppChainPlasmaClient } from './dappchain-client'
import { PlasmaCashTx } from './plasma-cash-tx'
import { Web3Signer } from '../solidity-helpers'
import { Account } from 'web3/eth/accounts'
import { PlasmaDB } from './db'
import Tx from 'ethereumjs-tx'
const Plasma = require('./contracts/plasma-cash-abi.json')
const abiDecoder = require('abi-decoder') // NodeJS
abiDecoder.addABI(Plasma)

export interface IProofs {
  inclusion: { [blockNumber: string]: string }
  exclusion: { [blockNumber: string]: string }
  transactions: { [blockNumber: string]: PlasmaCashTx }
}

export interface IEntityParams {
  /** Web3 account for use on Ethereum */
  ethPlasmaClient: EthereumPlasmaClient
  dAppPlasmaClient: DAppChainPlasmaClient
  /** Allows to override the amount of gas used when sending txs to Ethereum. */
  defaultGas?: string | number
  defaultAccount: string
  childBlockInterval: number
}

export interface IWeb3EventSub {
  unsubscribe(callback?: (error: Error, result: boolean) => void): void
}

// TODO: Maybe come up with a better name?
/**
 * Manages Plasma Cash related interactions between an Ethereum network (Ganache, Mainnet, etc.)
 * and a Loom DAppChain from the point of view of a single entity. An entity has two identities, one
 * on Ethereum, and one on the DAppChain, each identity has its own private/public key pair.
 */
export class Entity {
  private _web3: Web3
  private _dAppPlasmaClient: DAppChainPlasmaClient
  private _ethPlasmaClient: EthereumPlasmaClient
  private _childBlockInterval: number
  private _exitWatchers: { [slot: string]: IWeb3EventSub }
  private _challengeWatchers: { [slot: string]: IWeb3EventSub }
  private _ethAddress: string
  protected _defaultGas?: string | number

  get web3(): Web3 {
    return this._web3
  }

  get database(): PlasmaDB {
    return this._dAppPlasmaClient.database
  }

  get ethAddress(): string {
    return this._ethAddress
  }

  get plasmaEvents(): any {
    return this._ethPlasmaClient.plasmaEvents
  }

  get plasmaCashContract(): any {
    return this._ethPlasmaClient.plasmaCashContract
  }

  get contractName(): any {
    return this._dAppPlasmaClient.contractName
  }

  constructor(web3: Web3, params: IEntityParams) {
    this._web3 = web3
    this._ethPlasmaClient = params.ethPlasmaClient
    this._dAppPlasmaClient = params.dAppPlasmaClient
    this._defaultGas = params.defaultGas
    this._childBlockInterval = params.childBlockInterval
    this._exitWatchers = {}
    this._challengeWatchers = {}
    this._ethAddress = web3.utils.toChecksumAddress(params.defaultAccount)
  }

  // This should be called whenever a new block gets received
  async refreshAsync() {
    // Get all coins as the dappchain says
    const coins = Array.from(new Set(await this.getUserCoinsAsync()))

    // For each coin we got from the dappchain
    for (let i = 0; i < coins.length; i++) {
      const coin = coins[i]
      // Skip any coins that have been exited
      if (coin.contractAddress === '0x0000000000000000000000000000000000000000') continue
      await this.checkHistoryAsync(coin)
    }
  }

  async checkHistoryAsync(coin: IPlasmaCoin): Promise<boolean> {
    const blocks = await this.getBlockNumbersAsync(coin.depositBlockNum)
    const proofs = await this.getCoinHistoryAsync(coin.slot, blocks) // this will add the coin to state
    const valid = await this.verifyCoinHistoryAsync(coin.slot, proofs)
    return valid
  }

  async transferTokenAsync(params: {
    slot: BN
    prevBlockNum: BN
    denomination: BN | number
    newOwner: string
  }) {
    const { slot, prevBlockNum, denomination, newOwner } = params
    const tx = new PlasmaCashTx({
      slot,
      prevBlockNum,
      denomination,
      newOwner,
      prevOwner: this.ethAddress
    })
    await tx.signAsync(new Web3Signer(this._web3, this.ethAddress))
    await this._dAppPlasmaClient.sendTxAsync(tx)
  }

  async getPlasmaTxAsync(slot: BN, blockNumber: BN): Promise<PlasmaCashTx> {
    const root = await this.getBlockRootAsync(blockNumber)
    let tx: PlasmaCashTx
    if (this.database.exists(slot, blockNumber)) {
      tx = this.database.getTx(slot, blockNumber)
    } else {
      tx = await this._dAppPlasmaClient.getPlasmaTxAsync(slot, blockNumber)
    }
    const included = await this.checkInclusionAsync(tx, root, slot, tx.proof)
    this._dAppPlasmaClient.database.receiveCoin(slot, blockNumber, included, tx)
    return tx
  }

  getExitAsync(slot: BN): Promise<IPlasmaExitData> {
    return this._ethPlasmaClient.getExitAsync({ slot, from: this.ethAddress })
  }

  getCurrentBlockAsync(): Promise<BN> {
    return this._dAppPlasmaClient.getCurrentPlasmaBlockNumAsync()
  }

  getPlasmaCoinAsync(slot: BN): Promise<IPlasmaCoin> {
    return this._ethPlasmaClient.getPlasmaCoinAsync({ slot, from: this.ethAddress })
  }

  getBlockRootAsync(blockNumber: BN): Promise<string> {
    return this._ethPlasmaClient.getBlockRootAsync({ blockNumber, from: this.ethAddress })
  }

  async getUserCoinsAsync(): Promise<IPlasmaCoin[]> {
    const addr = new Address('eth', LocalAddress.fromHexString(this.ethAddress))
    const slots = await this._dAppPlasmaClient.getUserSlotsAsync(addr)

    const coins = slots.map(s => this.getPlasmaCoinAsync(s))
    return await Promise.all(coins)
  }

  checkMembershipAsync(leaf: string, root: string, slot: BN, proof: string): Promise<boolean> {
    return this._ethPlasmaClient.checkMembershipAsync({
      leaf,
      root,
      slot,
      proof,
      from: this.ethAddress
    })
  }

  async submitPlasmaBlockAsync(): Promise<BN> {
    await this._dAppPlasmaClient.debugFinalizeBlockAsync()
    const blockNum = await this._dAppPlasmaClient.getCurrentPlasmaBlockNumAsync()
    const block = await this._dAppPlasmaClient.getPlasmaBlockAtAsync(blockNum)
    await this._ethPlasmaClient.debugSubmitBlockAsync({ block, from: this.ethAddress })
    return blockNum
  }

  submitPlasmaDepositAsync(deposit: IPlasmaDeposit): Promise<void> {
    return this._dAppPlasmaClient.debugSubmitDepositAsync(deposit)
  }

  async startExitAsync(params: { slot: BN; prevBlockNum: BN; exitBlockNum: BN }): Promise<object> {
    const { slot, prevBlockNum, exitBlockNum } = params

    // In case the sender is exiting a Deposit transaction, they should just create a signed
    // transaction to themselves. There is no need for a merkle proof.
    if (exitBlockNum.modn(this._childBlockInterval) !== 0) {
      const exitTx = new PlasmaCashTx({
        slot,
        prevBlockNum: new BN(0),
        denomination: 1,
        newOwner: this.ethAddress
      })
      await exitTx.signAsync(new Web3Signer(this._web3, this.ethAddress))
      return this._ethPlasmaClient.startExitAsync({
        slot,
        exitTx,
        exitBlockNum,
        from: this.ethAddress,
        gas: this._defaultGas
      })
    }

    const exitTx = await this.getPlasmaTxAsync(slot, exitBlockNum)
    if (!exitTx) {
      throw new Error(`${this.prefix(slot)} Invalid exit block: missing tx`)
    }
    const prevTx = await this.getPlasmaTxAsync(slot, prevBlockNum)
    if (!prevTx) {
      throw new Error(`${this.prefix(slot)} Invalid prev block: missing tx`)
    }
    return this._ethPlasmaClient.startExitAsync({
      slot,
      prevTx,
      exitTx,
      prevBlockNum,
      exitBlockNum,
      from: this.ethAddress,
      gas: this._defaultGas
    })
  }

  finalizeExitsAsync(): Promise<object> {
    return this._ethPlasmaClient.finalizeExitsAsync({
      from: this.ethAddress,
      gas: this._defaultGas
    })
  }

  async finalizeExitAsync(slot: BN): Promise<any> {
    return this.plasmaCashContract.methods.finalizeExit(slot.toString()).send({
      from: this.ethAddress,
      gas: this._defaultGas
    })
  }

  /**
   * @return Web3 subscription object that can be passed to stopWatching().
   */
  watchExit(slot: BN, fromBlock: BN): IWeb3EventSub {
    console.log(`${this.prefix(slot)} Started watching exits`)
    if (this._exitWatchers[slot.toString()] !== undefined) {
      // replace old filter for that coin
      this._exitWatchers[slot.toString()].unsubscribe()
    }
    this._exitWatchers[slot.toString()] = this.plasmaEvents.events
      .StartedExit({
        filter: { slot: slot.toString() },
        fromBlock: fromBlock
      })
      .on('data', (event: any, err: any) => {
        this.challengeExitAsync(slot, event.returnValues.owner)
      })
      .on('error', (err: any) => console.log(err))
    return this._exitWatchers[slot.toString()]
  }

  /**
   * @return Web3 subscription object that can be passed to stopWatching().
   */
  watchChallenge(slot: BN, fromBlock: BN): IWeb3EventSub {
    console.log(`${this.prefix(slot)} Started watching challenges`)
    if (this._challengeWatchers[slot.toString()] !== undefined) {
      // replace old filter for that coin
      this._challengeWatchers[slot.toString()].unsubscribe()
    }
    this._challengeWatchers[slot.toString()] = this.plasmaEvents.events
      .ChallengedExit({
        filter: { slot: slot.toString() },
        fromBlock: fromBlock
      })
      .on('data', (event: any, err: any) => {
        this.respondChallengeAsync(
          slot,
          event.returnValues.txHash,
          event.returnValues.challengingBlockNumber
        )
      })
      .on('error', (err: any) => console.log(err))
    return this._challengeWatchers[slot.toString()]
  }

  async challengeExitAsync(slot: BN, owner: String) {
    const exit = await this.getExitAsync(slot)
    if (exit.exitBlock.eq(new BN(0))) return
    if (owner === this.ethAddress) {
      console.log(`${this.prefix(slot)} Valid exit!`)
      return
    } else {
      console.log(`${this.prefix(slot)} Challenging exit!`)
    }

    const coin = await this.getPlasmaCoinAsync(slot)
    const blocks = await this.getBlockNumbersAsync(coin.depositBlockNum)
    const proofs = await this.getCoinHistoryAsync(slot, blocks)
    for (let i in blocks) {
      const blk = blocks[i]
      if (!(blk.toString() in proofs.inclusion)) {
        continue
      }
      if (blk.gt(exit.exitBlock)) {
        console.log(`${this.prefix(slot)} Challenge Spent Coin with ${blk}!`)
        await this.challengeAfterAsync({ slot: slot, challengingBlockNum: blk })
        break
      } else if (exit.prevBlock.lt(blk) && blk.lt(exit.exitBlock)) {
        console.log(`${this.prefix(slot)} Challenge Double Spend with ${blk}!`)
        await this.challengeBetweenAsync({ slot: slot, challengingBlockNum: blk })
        break
      } else if (blk.lt(exit.prevBlock)) {
        const tx = await this.getPlasmaTxAsync(slot, blk)
        console.log(
          `${this.prefix(slot)} Challenge Invalid History! with ${tx.prevBlockNum} and ${blk}`
        )
        await this.challengeBeforeAsync({
          slot: slot,
          prevBlockNum: tx.prevBlockNum,
          challengingBlockNum: blk
        })
        break
      }
    }
  }

  async respondChallengeAsync(slot: BN, txHash: string, challengingBlockNum: BN) {
    const coin = await this.getPlasmaCoinAsync(slot)
    const blocks = await this.getBlockNumbersAsync(coin.depositBlockNum)
    // We challenge with the block that includes a transaction right after the challenging block
    const proofs = await this.getCoinHistoryAsync(slot, blocks)
    for (let i in blocks) {
      const blk = blocks[i]
      // check only inclusion blocks
      if (!(blk.toString() in proofs.inclusion)) {
        continue
      }
      // challenge with the first block after the challengingBlock
      if (blk.gt(new BN(challengingBlockNum))) {
        await this.respondChallengeBeforeAsync({
          slot,
          challengingTxHash: txHash,
          respondingBlockNum: blk
        })
        break
      }
    }
  }

  async getCoinHistoryAsync(slot: BN, blockNumbers: BN[]): Promise<IProofs> {
    const inclProofs: { [blockNumber: string]: string } = {}
    const exclProofs: { [blockNumber: string]: string } = {}
    const txs: { [blockNumber: string]: PlasmaCashTx } = {}

    for (let i in blockNumbers) {
      const blockNumber = blockNumbers[i]
      const root = await this.getBlockRootAsync(blockNumber)

      const tx = await this.getPlasmaTxAsync(slot, blockNumber)

      txs[blockNumber.toString()] = tx
      const included = await this.checkInclusionAsync(tx, root, slot, tx.proof)
      if (included) {
        inclProofs[blockNumber.toString()] = tx.proof
      } else {
        exclProofs[blockNumber.toString()] = tx.proof
      }
      this._dAppPlasmaClient.database.receiveCoin(slot, blockNumber, included, tx)
    }
    return {
      exclusion: exclProofs,
      inclusion: inclProofs,
      transactions: txs
    }
  }

  async verifyCoinHistoryAsync(slot: BN, proofs: IProofs): Promise<boolean> {
    // Check inclusion proofs
    for (let p in proofs.inclusion) {
      const blockNumber = new BN(p)
      const tx = proofs.transactions[p] // get the block number from the proof of inclusion and get the tx from that
      const root = await this.getBlockRootAsync(blockNumber)
      const included = await this.checkInclusionAsync(tx, root, slot, proofs.inclusion[p])
      if (!included) {
        return false
      }
    }

    // Check exclusion proofs
    for (let p in proofs.exclusion) {
      const blockNumber = new BN(p)
      const root = await this.getBlockRootAsync(blockNumber)
      const excluded = await this.checkExclusionAsync(root, slot, proofs.exclusion[p])
      if (!excluded) {
        return false
      }
    }
    return true
  }

  async checkExclusionAsync(root: string, slot: BN, proof: string): Promise<boolean> {
    // keccak(uint256(0))
    const emptyHash = '0x290decd9548b62a8d60345a988386fc84ba6bc95484008f6362f93160ef3e563'
    const ret = await this.checkMembershipAsync(emptyHash, root, slot, proof)
    return ret
  }

  async checkInclusionAsync(
    tx: PlasmaCashTx,
    root: string,
    slot: BN,
    proof: string
  ): Promise<boolean> {
    let ret
    if (tx.prevBlockNum.eq(new BN(0))) {
      ret = tx.hash === root
    } else {
      ret = await this.checkMembershipAsync(tx.hash, root, slot, proof)
    }
    return ret
  }

  async getDepositEvents(fromBlock?: BN, all?: boolean): Promise<IPlasmaDeposit[]> {
    const filter = !all ? { from: this.ethAddress } : {}
    const events: any[] = await this.plasmaEvents.getPastEvents('Deposit', {
      filter: filter,
      fromBlock: fromBlock ? fromBlock : 0
    })
    const deposits = events.map<IPlasmaDeposit>(e => marshalDepositEvent(e.returnValues))
    return deposits
  }

  async getBlockNumbersAsync(startBlock: any): Promise<BN[]> {
    const endBlock: BN = await this.getCurrentBlockAsync()
    const blockNumbers: BN[] = []
    if (startBlock.eq(endBlock)) {
      return [startBlock]
    }
    const nextBlk = this.nextNonDepositBlock(startBlock)
    if (nextBlk.lte(endBlock)) {
      const interval = new BN(this._childBlockInterval)
      for (let i: BN = nextBlk; i.lte(endBlock); i = i.add(interval)) {
        blockNumbers.push(i)
      }
    }
    let ret: BN[]
    if (startBlock.eq(nextBlk)) {
      ret = blockNumbers
    } else {
      ret = [startBlock, ...blockNumbers]
    }
    return ret
  }

  protected nextNonDepositBlock(startBlock: any): BN {
    return new BN(Math.ceil(startBlock / this._childBlockInterval) * this._childBlockInterval)
  }

  stopWatching(slot: BN) {
    if (this._exitWatchers[slot.toString()]) {
      console.log(`${this.prefix(slot)} Stopped watching exits`)
      this._exitWatchers[slot.toString()].unsubscribe()
      delete this._exitWatchers[slot.toString()]
    }
    if (this._challengeWatchers[slot.toString()]) {
      console.log(`${this.prefix(slot)} Stopped watching challenges`)
      this._challengeWatchers[slot.toString()].unsubscribe()
      delete this._challengeWatchers[slot.toString()]
    }
  }

  async withdrawAsync(slot: BN) {
    await this._ethPlasmaClient.withdrawAsync({
      slot,
      from: this.ethAddress,
      gas: this._defaultGas
    })
    this.database.removeCoin(slot) // remove the coin from the state
  }

  withdrawBondsAsync(): Promise<object> {
    return this._ethPlasmaClient.withdrawBondsAsync({
      from: this.ethAddress,
      gas: this._defaultGas
    })
  }

  async challengeAfterAsync(params: { slot: BN; challengingBlockNum: BN }): Promise<object> {
    const { slot, challengingBlockNum } = params
    const challengingTx = await this.getPlasmaTxAsync(slot, challengingBlockNum)
    if (!challengingTx) {
      throw new Error(`${this.prefix(slot)} Invalid challenging block: missing tx`)
    }
    return this._ethPlasmaClient.challengeAfterAsync({
      slot,
      challengingBlockNum,
      challengingTx,
      from: this.ethAddress,
      gas: this._defaultGas
    })
  }

  async challengeBetweenAsync(params: { slot: BN; challengingBlockNum: BN }): Promise<object> {
    const { slot, challengingBlockNum } = params
    const challengingTx = await this.getPlasmaTxAsync(slot, challengingBlockNum)
    if (!challengingTx) {
      throw new Error(`${this.prefix(slot)} Invalid challenging block: missing tx`)
    }
    return this._ethPlasmaClient.challengeBetweenAsync({
      slot,
      challengingBlockNum,
      challengingTx,
      from: this.ethAddress,
      gas: this._defaultGas
    })
  }

  async challengeBeforeAsync(params: {
    slot: BN
    prevBlockNum: BN
    challengingBlockNum: BN
  }): Promise<object> {
    const { slot, prevBlockNum, challengingBlockNum } = params

    // In case the sender is exiting a Deposit transaction, they should just create a signed
    // transaction to themselves. There is no need for a merkle proof.
    if (challengingBlockNum.modn(this._childBlockInterval) !== 0) {
      const challengingTx = new PlasmaCashTx({
        slot,
        prevBlockNum: new BN(0),
        denomination: 1,
        newOwner: this.ethAddress
      })
      await challengingTx.signAsync(new Web3Signer(this._web3, this.ethAddress))
      return this._ethPlasmaClient.challengeBeforeAsync({
        slot,
        challengingTx,
        challengingBlockNum,
        from: this.ethAddress,
        gas: this._defaultGas
      })
    }

    // Otherwise, they should get the raw tx info from the blocks, and the merkle proofs.
    const challengingTx = await this.getPlasmaTxAsync(slot, challengingBlockNum)
    if (!challengingTx) {
      throw new Error(`${this.prefix(slot)} Invalid exit block: missing tx`)
    }
    const prevTx = await this.getPlasmaTxAsync(slot, challengingBlockNum)
    if (!prevTx) {
      throw new Error(`${this.prefix(slot)} Invalid prev block: missing tx`)
    }
    return this._ethPlasmaClient.challengeBeforeAsync({
      slot,
      prevTx,
      challengingTx,
      prevBlockNum,
      challengingBlockNum,
      from: this.ethAddress,
      gas: this._defaultGas
    })
  }

  async respondChallengeBeforeAsync(params: {
    slot: BN
    challengingTxHash: string
    respondingBlockNum: BN
  }): Promise<object> {
    const { slot, challengingTxHash, respondingBlockNum } = params
    const respondingTx = await this.getPlasmaTxAsync(slot, respondingBlockNum)
    if (!respondingTx) {
      throw new Error(`${this.prefix(slot)} Invalid responding block: missing tx`)
    }
    return this._ethPlasmaClient.respondChallengeBeforeAsync({
      slot,
      challengingTxHash,
      respondingBlockNum,
      respondingTx,
      from: this.ethAddress,
      gas: this._defaultGas
    })
  }

  /**
   * Retrieves the Plasma coin created by a deposit tx.
   * Throws an error if the given tx receipt doesn't contain a Plasma deposit event.
   *
<<<<<<< HEAD
   * @param tx The transaction's receipt that wea want to decode
   */
  async getCoinFromTxAsync(tx: any): Promise<IPlasmaCoin> {
    const _tx = await this.web3.eth.getTransactionReceipt(tx.transactionHash || tx)
    const decodedLogs = abiDecoder
      .decodeLogs(_tx.logs)
      .filter((decodedLogItem: any) => decodedLogItem)

    const depositEventIdx = decodedLogs
      .map((decodedLogItem: any) => decodedLogItem.name)
      .indexOf('Deposit')

    if (depositEventIdx === -1) {
      throw Error('Deposit event not found')
    }

    const data = decodedLogs[depositEventIdx].events
=======
   * @param tx The transaction that we want to decode.
   */
  async getCoinFromTxAsync(tx: any): Promise<IPlasmaCoin> {
    const _tx = await this.web3.eth.getTransactionReceipt(tx.transactionHash)

    const depositLogs = abiDecoder
      .decodeLogs(_tx.logs)
      .filter((logItem: any) => logItem && logItem.name.indexOf('Deposit') !== -1)

    if (depositLogs.length === 0) {
      throw Error('Deposit event not found')
    }

    const data = depositLogs[0].events
>>>>>>> c1b2eb43
    const coinId = new BN(data[0].value.slice(2), 16)
    return this.getPlasmaCoinAsync(coinId)
  }

  prefix(slot: BN) {
    return `[${this.ethAddress}, ${slot.toString(16)}]`
  }
}<|MERGE_RESOLUTION|>--- conflicted
+++ resolved
@@ -591,25 +591,6 @@
    * Retrieves the Plasma coin created by a deposit tx.
    * Throws an error if the given tx receipt doesn't contain a Plasma deposit event.
    *
-<<<<<<< HEAD
-   * @param tx The transaction's receipt that wea want to decode
-   */
-  async getCoinFromTxAsync(tx: any): Promise<IPlasmaCoin> {
-    const _tx = await this.web3.eth.getTransactionReceipt(tx.transactionHash || tx)
-    const decodedLogs = abiDecoder
-      .decodeLogs(_tx.logs)
-      .filter((decodedLogItem: any) => decodedLogItem)
-
-    const depositEventIdx = decodedLogs
-      .map((decodedLogItem: any) => decodedLogItem.name)
-      .indexOf('Deposit')
-
-    if (depositEventIdx === -1) {
-      throw Error('Deposit event not found')
-    }
-
-    const data = decodedLogs[depositEventIdx].events
-=======
    * @param tx The transaction that we want to decode.
    */
   async getCoinFromTxAsync(tx: any): Promise<IPlasmaCoin> {
@@ -624,7 +605,6 @@
     }
 
     const data = depositLogs[0].events
->>>>>>> c1b2eb43
     const coinId = new BN(data[0].value.slice(2), 16)
     return this.getPlasmaCoinAsync(coinId)
   }
