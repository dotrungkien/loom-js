import BN from 'bn.js'
import Web3 from 'web3'
import {
  Entity,
  IEntityParams,
  EthereumPlasmaClient,
  CryptoUtils,
  NonceTxMiddleware,
  SignedTxMiddleware,
  Address,
  LocalAddress,
  IDatabaseCoin,
  DAppChainPlasmaClient,
  Client,
  createJSONRPCClient,
  SignedContract,
  PlasmaDB
} from '..'
import { IPlasmaCoin } from './ethereum-client'
import { sleep } from '../helpers'

const ERC721 = require('./contracts/ERC721.json')
const ERC20 = require('./contracts/ERC20.json')
// Helper function to create a user instance.

// User friendly wrapper for all Entity related functions, taking advantage of the database
export class User extends Entity {
  private _startBlock?: BN
  private static _contractName: string
  private buffers: any = {}
  private newBlocks: any

  constructor(web3: Web3, params: IEntityParams, startBlock?: BN) {
    super(web3, params)
    this._startBlock = startBlock
  }

  static set contractName(contractName: string) {
    User._contractName = contractName
  }

  static createUser(
    web3: any,
    plasmaAddress: string,
    dappchainEndpoint: string,
    eventsEndpoint: string,
    defaultAccount: string,
    dbPath?: string,
    startBlock?: BN
  ): User {
    const database = new PlasmaDB(dbPath)
    const ethPlasmaClient = new EthereumPlasmaClient(web3, plasmaAddress, eventsEndpoint)
    const writer = createJSONRPCClient({ protocols: [{ url: dappchainEndpoint + '/rpc' }] })
    const reader = createJSONRPCClient({ protocols: [{ url: dappchainEndpoint + '/query' }] })
    const dAppClient = new Client('default', writer, reader)
    // TODO: Key should not be generated each time, user should provide their key, or it should be retrieved through some one way mapping
    const privKey = CryptoUtils.generatePrivateKey()
    const pubKey = CryptoUtils.publicKeyFromPrivateKey(privKey)
    dAppClient.txMiddleware = [
      new NonceTxMiddleware(pubKey, dAppClient),
      new SignedTxMiddleware(privKey)
    ]
    const callerAddress = new Address('default', LocalAddress.fromPublicKey(pubKey))
    const dAppPlasmaClient = new DAppChainPlasmaClient({
      dAppClient,
      callerAddress,
      database,
      contractName: User._contractName
    })
    return new User(
      web3,
      {
        ethPlasmaClient,
        dAppPlasmaClient,
        defaultAccount: defaultAccount,
        defaultGas: '3141592',
        childBlockInterval: 1000
      },
      startBlock
    )
  }

  async depositETHAsync(amount: BN): Promise<IPlasmaCoin> {
    let currentBlock = await this.getCurrentBlockAsync()
<<<<<<< HEAD
    const tx = await this.web3.eth.sendTransaction({
      from: this.ethAddress,
      to: this.plasmaCashContract._address,
      value: this.web3.utils.toHex(amount),
      gas: this._defaultGas
    })
    const coin = await this.getCoinFromTxAsync(tx.transactionHash, 0)
=======
    const tx = await this.sendETH(this.plasmaCashContract._address, amount, 220000)
    const coin = await this.getCoinFromTxAsync(tx)
>>>>>>> 04b8f9a9
    currentBlock = await this.pollForBlockChange(currentBlock, 20, 2000)
    this.receiveAndWatchCoinAsync(coin.slot)
    return coin
  }

  async depositERC721Async(uid: BN, address: string): Promise<IPlasmaCoin> {
    const token = new this.web3.eth.Contract(ERC721, address)
    let currentBlock = await this.getCurrentBlockAsync()
<<<<<<< HEAD
    const tx = await token.methods
      .safeTransferFrom(this.ethAddress, this.plasmaCashContract._address, uid.toString())
      .send({ from: this.ethAddress, gas: this._defaultGas })
    const coin = await this.getCoinFromTxAsync(tx.transactionHash, 0) // 2 events, transferred & deposited, we want the 2nd one
=======
    const tx = await token.safeTransferFrom([
      this.ethAccount.address,
      this.plasmaCashContract._address,
      uid.toString()
    ])
    const coin = await this.getCoinFromTxAsync(tx)
>>>>>>> 04b8f9a9
    currentBlock = await this.pollForBlockChange(currentBlock, 20, 2000)
    this.receiveAndWatchCoinAsync(coin.slot)
    return coin
  }

  async depositERC20Async(amount: BN, address: string): Promise<IPlasmaCoin> {
    const token = new this.web3.eth.Contract(ERC20, address)
    // Get how much the user has approved
    const currentApproval = await token.methods
      .allowance(this.ethAddress, this.plasmaCashContract._address)
      .call({ from: this.ethAddress })

    // amount - approved
    if (amount.gt(currentApproval)) {
      await token.methods
        .approve(this.plasmaCashContract._address, amount.sub(currentApproval).toString())
        .send({ from: this.ethAddress, gas: this._defaultGas })
      console.log('Approved an extra', amount.sub(currentApproval))
    }
    let currentBlock = await this.getCurrentBlockAsync()
<<<<<<< HEAD
    const tx = await this.plasmaCashContract.methods
      .depositERC20(amount, address)
      .send({ from: this.ethAddress, gas: this._defaultGas })
    const coin = await this.getCoinFromTxAsync(tx, 0)
=======
    const tx = await this.plasmaCashContract.depositERC20([amount.toString(), address])
    const coin = await this.getCoinFromTxAsync(tx)
>>>>>>> 04b8f9a9
    currentBlock = await this.pollForBlockChange(currentBlock, 20, 2000)
    this.receiveAndWatchCoinAsync(coin.slot)
    return coin
  }

  // Buffer is how many blocks the client will wait for the tx to get confirmed
  async transferAndVerifyAsync(slot: BN, newOwner: string, buffer: number = 6): Promise<any> {
    await this.transferAsync(slot, newOwner)
    let watcher = this.plasmaEvents.events
      .SubmittedBlock({
        filter: {},
        fromBlock: await this.web3.eth.getBlockNumber()
      })
      .on('data', (event: any, err: any) => {
        if (this.verifyInclusionAsync(slot, new BN(event.returnValues.blockNumber))) {
          console.log(
            `${this.prefix(slot)} Tx included & verified in block ${
              event.returnValues.blockNumber
            }`
          )
          this.stopWatching(slot)
          watcher.unsubscribe()
          this.buffers[slot.toString()] = 0
        }
        if (this.buffers[slot.toString()]++ == buffer) {
          watcher.unsubscribe()
          this.buffers[slot.toString()] = 0
          throw new Error(`${this.prefix(slot)} Tx was censored for ${buffer} blocks.`)
        }
      })
      .on('error', (err: any) => console.log(err))
  }

  // Transfer a coin by specifying slot & new owner
  async transferAsync(slot: BN, newOwner: string): Promise<any> {
    const { prevBlockNum, blockNum } = await this.findBlocks(slot)
    await this.transferTokenAsync({
      slot,
      prevBlockNum: blockNum,
      denomination: 1,
      newOwner: newOwner
    })
    return this.getCurrentBlockAsync()
  }

  // Whenever a new block gets submitted refresh the user's state for their coins
  async watchBlocks() {
    this.newBlocks = this.plasmaCashContract.events
      .SubmittedBlock({
        filter: {},
        fromBlock: await this.web3.eth.getBlockNumber()
      })
      .on('data', async (event: any, err: any) => {
        const blk = new BN(event.returnValues.blockNumber)
        console.log(`Got new block: ${blk}`)

        // Get user coins from the dappchain
        const coins = await this.getUserCoinsAsync()

        // For each coin he already had, just get the history
        const localCoins = await this.database.getAllCoinSlots()

        for (let i in coins) {
          const coin = coins[i]
          let exists = false
          for (let j in localCoins) {
            if (coin.slot.eq(localCoins[j])) exists = true
          }
          if (exists) {
            await this.getPlasmaTxAsync(coin.slot, blk) // this will add the coin to state
          } else {
            this.receiveAndWatchCoinAsync(coin.slot)
          }
        }
      })
      .on('error', (err: any) => console.log(err))
  }

  stopWatchingBlocks() {
    this.newBlocks.unsubscribe()
    delete this.newBlocks
  }

  // Receives a coin, checks if it's valid, and if it is checks if there's an exit pending for it e
  async receiveAndWatchCoinAsync(slot: BN): Promise<boolean> {
    const valid = await this.receiveCoinAsync(slot)
    if (valid) {
      const events: any[] = await this.plasmaEvents.getPastEvents('StartedExit', {
        filter: { slot: slot.toString() },
        fromBlock: this._startBlock
      })
      if (events.length > 0) {
        // Challenge the last exit of this coin if there were any exits at the time
        const exit = events[events.length - 1]
        await this.challengeExitAsync(slot, exit.owner)
      }
      this.watchExit(slot, new BN(await this.web3.eth.getBlockNumber()))
      console.log(`${this.prefix(slot)} Verified history, started watching.`)
    } else {
      this.database.removeCoin(slot)
      console.log(`${this.prefix(slot)} Invalid history, rejecting...`)
    }
    return valid
  }

  // Called whenever the user receives a coin.
  async receiveCoinAsync(slot: BN): Promise<boolean> {
    const coin = await this.getPlasmaCoinAsync(slot)
    const valid = await this.checkHistoryAsync(coin)
    const blocks = await this.getBlockNumbersAsync(coin.depositBlockNum)
    this.database.saveBlock(coin.slot, blocks[blocks.length - 1])
    return valid
  }

  async verifyInclusionAsync(slot: BN, block: BN): Promise<boolean> {
    // Get block root and the tx and verify
    const tx = await this.getPlasmaTxAsync(slot, block) // get the block number from the proof of inclusion and get the tx from that
    const root = await this.getBlockRootAsync(block)
    return this.checkInclusionAsync(tx, root, slot, tx.proof)
  }

  // Exiting a coin by specifying the slot. Finding the block numbers is done under the hood.
  // Stop watching for exits once the event is mined
  async exitAsync(slot: BN): Promise<any> {
    // Once the exit is started, stop watching for exit events
    this.plasmaCashContract.once(
      'StartedExit',
      {
        filter: { slot: slot.toString() },
        fromBlock: await this.web3.eth.getBlockNumber()
      },
      async () => {
        // Stop watching for exit events
        this.stopWatching(slot)
        // Start watching challenge events
        this.watchChallenge(slot, new BN(await this.web3.eth.getBlockNumber()))
      }
    )

    // Once the exit has been finalized, stop watching for challenge events
    this.plasmaCashContract.once(
      'FinalizedExit',
      {
        filter: { slot: slot.toString() },
        fromBlock: await this.web3.eth.getBlockNumber()
      },
      () => this.stopWatching(slot)
    )

    const { prevBlockNum, blockNum } = await this.findBlocks(slot)
    await this.startExitAsync({
      slot: slot,
      prevBlockNum: prevBlockNum,
      exitBlockNum: blockNum
    })
  }

  // Get all deposits, filtered by the user's address.
  async deposits(): Promise<any[]> {
    const _deposits = await this.getDepositEvents(this._startBlock || new BN(0), false)
    const coins = _deposits.map(d => this.getPlasmaCoinAsync(d.slot))
    return await Promise.all(coins)
  }

  async allDeposits(): Promise<any[]> {
    const _deposits = await this.getDepositEvents(this._startBlock || new BN(0), true)
    const coins = _deposits.map(d => this.getPlasmaCoinAsync(d.slot))
    return await Promise.all(coins)
  }

  disconnect() {
    // @ts-ignore
    this.web3.currentProvider.connection.close()
    this.plasmaEvents.currentProvider.connection.close()
  }

  async debug(i: number) {
    const deps = await this.allDeposits()
    await this.submitPlasmaDepositAsync(deps[i])
  }

  private async findBlocks(slot: BN): Promise<any> {
    const coinData = await this.getCoinHistoryFromDBAsync(slot)
    let lastUserBlock = this.database.getBlock(slot)
    if (lastUserBlock === undefined) {
      lastUserBlock = await this.getCurrentBlockAsync()
    }

    // Search for the latest transaction in the coin's history, O(N)
    let blockNum, prevBlockNum
    try {
      blockNum = coinData[0].blockNumber
      prevBlockNum = coinData[0].tx.prevBlockNum
      for (let i = 1; i < coinData.length; i++) {
        const coin = coinData[i]
        if (!coin.included) continue // skip exclusion proofs
        if (lastUserBlock.lt(coin.blockNumber)) {
          // in case the malicious operator includes invalid/double spends,
          // we want to get the last legitimate state, so we stop iterating
          break
        }
        if (coin.blockNumber.gt(blockNum)) {
          blockNum = coin.blockNumber
          prevBlockNum = coin.tx.prevBlockNum
        }
      }
    } catch (e) {
      // If no coindata is available in the database, then that's a new coin
      prevBlockNum = new BN(0)
      blockNum = (await this.getPlasmaCoinAsync(slot)).depositBlockNum
    }
    return { prevBlockNum, blockNum }
  }
  private async getCoinHistoryFromDBAsync(slot: BN): Promise<IDatabaseCoin[]> {
    const coin = await this.getPlasmaCoinAsync(slot)
    // Update the local database
    await this.checkHistoryAsync(coin)
    return this.database.getCoin(slot)
  }

  async pollForBlockChange(currentBlock: BN, maxIters: number, sleepTime: number): Promise<BN> {
    let blk = await this.getCurrentBlockAsync()
    for (let i = 0; i < maxIters; i++) {
      await sleep(sleepTime)
      blk = await this.getCurrentBlockAsync()
      if (blk.gt(currentBlock)) {
        return blk
      }
    }
    throw new Error(
      `Exceeded max iterations while waiting for the next block after ${currentBlock}`
    )
  }
}<|MERGE_RESOLUTION|>--- conflicted
+++ resolved
@@ -82,18 +82,13 @@
 
   async depositETHAsync(amount: BN): Promise<IPlasmaCoin> {
     let currentBlock = await this.getCurrentBlockAsync()
-<<<<<<< HEAD
     const tx = await this.web3.eth.sendTransaction({
       from: this.ethAddress,
       to: this.plasmaCashContract._address,
       value: this.web3.utils.toHex(amount),
       gas: this._defaultGas
     })
-    const coin = await this.getCoinFromTxAsync(tx.transactionHash, 0)
-=======
-    const tx = await this.sendETH(this.plasmaCashContract._address, amount, 220000)
     const coin = await this.getCoinFromTxAsync(tx)
->>>>>>> 04b8f9a9
     currentBlock = await this.pollForBlockChange(currentBlock, 20, 2000)
     this.receiveAndWatchCoinAsync(coin.slot)
     return coin
@@ -102,19 +97,11 @@
   async depositERC721Async(uid: BN, address: string): Promise<IPlasmaCoin> {
     const token = new this.web3.eth.Contract(ERC721, address)
     let currentBlock = await this.getCurrentBlockAsync()
-<<<<<<< HEAD
     const tx = await token.methods
       .safeTransferFrom(this.ethAddress, this.plasmaCashContract._address, uid.toString())
       .send({ from: this.ethAddress, gas: this._defaultGas })
-    const coin = await this.getCoinFromTxAsync(tx.transactionHash, 0) // 2 events, transferred & deposited, we want the 2nd one
-=======
-    const tx = await token.safeTransferFrom([
-      this.ethAccount.address,
-      this.plasmaCashContract._address,
-      uid.toString()
-    ])
-    const coin = await this.getCoinFromTxAsync(tx)
->>>>>>> 04b8f9a9
+    const coin = await this.getCoinFromTxAsync(tx.transactionHash) // 2 events, transferred & deposited, we want the 2nd one
+
     currentBlock = await this.pollForBlockChange(currentBlock, 20, 2000)
     this.receiveAndWatchCoinAsync(coin.slot)
     return coin
@@ -134,16 +121,12 @@
         .send({ from: this.ethAddress, gas: this._defaultGas })
       console.log('Approved an extra', amount.sub(currentApproval))
     }
+
     let currentBlock = await this.getCurrentBlockAsync()
-<<<<<<< HEAD
     const tx = await this.plasmaCashContract.methods
       .depositERC20(amount, address)
       .send({ from: this.ethAddress, gas: this._defaultGas })
-    const coin = await this.getCoinFromTxAsync(tx, 0)
-=======
-    const tx = await this.plasmaCashContract.depositERC20([amount.toString(), address])
     const coin = await this.getCoinFromTxAsync(tx)
->>>>>>> 04b8f9a9
     currentBlock = await this.pollForBlockChange(currentBlock, 20, 2000)
     this.receiveAndWatchCoinAsync(coin.slot)
     return coin
