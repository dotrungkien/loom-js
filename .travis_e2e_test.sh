#!/bin/bash

set -euxo pipefail

eval "$(GIMME_GO_VERSION=1.10.2 gimme)"

<<<<<<< HEAD
export BUILD_NUMBER=651
=======
export BUILD_NUMBER=653
>>>>>>> 2875963d

bash e2e_tests.sh
bash e2e_plasma_cash_test.sh<|MERGE_RESOLUTION|>--- conflicted
+++ resolved
@@ -4,11 +4,7 @@
 
 eval "$(GIMME_GO_VERSION=1.10.2 gimme)"
 
-<<<<<<< HEAD
-export BUILD_NUMBER=651
-=======
 export BUILD_NUMBER=653
->>>>>>> 2875963d
 
 bash e2e_tests.sh
 bash e2e_plasma_cash_test.sh