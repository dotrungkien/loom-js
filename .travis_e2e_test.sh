--- conflicted
+++ resolved
@@ -4,11 +4,7 @@
 
 eval "$(GIMME_GO_VERSION=1.10.2 gimme)"
 
-<<<<<<< HEAD
-export BUILD_NUMBER=690
-=======
 export BUILD_ID=build-726
->>>>>>> e5af348f
 
 bash e2e_tests.sh
 bash e2e_plasma_cash_test.sh